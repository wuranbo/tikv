--- conflicted
+++ resolved
@@ -148,10 +148,7 @@
         Ok(v.map(|v| v.to_vec()))
     }
 
-<<<<<<< HEAD
-=======
     #[allow(needless_lifetimes)]
->>>>>>> 98a1dca1
     fn iter<'b>(&'b self) -> Result<Box<Cursor + 'b>> {
         trace!("RocksSnapshot: create iterator");
         Ok(box self.new_iterator())
