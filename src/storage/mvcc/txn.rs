--- conflicted
+++ resolved
@@ -48,18 +48,8 @@
         }
     }
 
-<<<<<<< HEAD
     pub fn modifies(&mut self) -> Vec<Modify> {
         self.writes.drain(..).collect()
-=======
-    pub fn submit(&mut self) -> Result<()> {
-        if self.writes.is_empty() {
-            return Ok(());
-        }
-        let batch = self.writes.drain(..).collect();
-        try!(self.engine.write(self.ctx, batch));
-        Ok(())
->>>>>>> 98a1dca1
     }
 
     fn write_meta(&mut self, key: &Key, meta: &mut Meta) {
